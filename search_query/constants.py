--- conflicted
+++ resolved
@@ -416,14 +416,6 @@
         "The whole Search string is in quotes.",
         "",
     )
-    INVALID_TOKEN_SEQUENCE = (
-        [PLATFORM.EBSCO],
-        "E0004",
-        "invalid-token-sequence",
-        "The sequence of tokens is invalid "
-        "([token_type] followed by [token_type] is not allowed)",
-        "",
-    )
 
     # -------------------------------------------------------
     # Warnings (prefix: W)
@@ -461,9 +453,6 @@
         ["all"],
         "W0005",
         "operator-capitalization",
-<<<<<<< HEAD
-        "Operator should be in upper case",
-=======
         "Operators should be capitalized",
         """**Typical fix**: Capitalize the operator
 **Problematic query**:
@@ -498,7 +487,6 @@
         "W0007",
         "implicit-precedence",
         "Operator changed at the same level (currently relying on implicit operator precedence, explicit parentheses are recommended)",
->>>>>>> 0d6ba0e4
         "",
     )
 
